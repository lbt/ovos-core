--- conflicted
+++ resolved
@@ -297,15 +297,12 @@
 
         return False
 
-<<<<<<< HEAD
-=======
     def stop(self):
         """
             Signal stop and exit waiting state.
         """
         self._stop_signaled = True
 
->>>>>>> 8629bb9e
     def _wait_until_wake_word(self, source, sec_per_buffer):
         """Listen continuously on source until a wake word is spoken
 
@@ -339,16 +336,9 @@
 
         counter = 0
 
-<<<<<<< HEAD
-        while not said_wake_word:
-            if self._skip_wake_word():
-                break
-
-=======
         while not said_wake_word and not self._stop_signaled:
             if self._skip_wake_word():
                 break
->>>>>>> 8629bb9e
             chunk = self.record_sound_chunk(source)
 
             energy = self.calc_energy(chunk, source.SAMPLE_WIDTH)
